# Change Log

All notable changes to the "liquibase" extension will be documented in this file.

The format is based on [Keep a Changelog](http://keepachangelog.com/) and and this project adheres to [Semantic Versioning](https://semver.org/spec/v2.0.0.html).

## [Unreleased]

### Added

- Better support when changelogs without any contexts are loaded and cached
- Loading dialog for any long loading processes
- Indicator in the context dialog where the context was loaded from
- Reload option for all loading dialogs
- Setting to clear the output "clearOutputChannelOnStart" was added
- Added execution time for commands
- Added a "help"-button to the "Advanced properties" inside the visual Liquibase configurator
- Added diff-types and include-objects filter to generate-changelog command
- Added a command to convert a file or a folder from one liquibase format to another format
- Added a status bar item to execute all liquibase commands
- Added an overview action in the status bar to create the db-doc of the database
- Opened the output channel per default, if a command was executed. Behavior can be changed with the setting `openOutputChannelOnCommandStart`
- Added the selection of the contexts to the cache

### Changed

- Disguise the password in the preview of the configuration
- Used loading dialog for the contexts
- Wording improved: changed cache to recently loaded
- Moved logging into extra dependency
- database url can be inputted in parts
- removed "Classpath" from the visual Liquibase configurator
- changed "Additional Elements" to "Advanced properties"
- Upgraded "liquibase-core"-dependency from 4.24.0 to 4.28.0
- changed changelog selection from a folder selection to a cached selection with the recent used changelogs saved
<<<<<<< HEAD
- Changed the order of the cache selection: "Use any of the recently loaded contexts" is now the top-most item, and "Do not use any contexts" is now the last item.
=======
- changed titles and placeholders in various inputs
>>>>>>> aec41d39

### Fixed

- Fixed a typo in the settings
- Removed a false second changelog selection at the generate changelog command
- Parameters for changelogPath and searchPath were alternated to be based off of the opened workspace
- "Advanced properties" now only allows key that are not included in the visual Liquibase configurator

## 0.0.4

### Added

- Caching of contexts
- Liquibase context menu is available for SQL

### Changed

- Contexts are now detected from every changelog, not just the root changelog

### Fixed

- No selected context will now result in only executing changesets without context

## 0.0.3

### Added

- Support of YAML changelog files
- User selection for changelog file, if none is given in the liquibase.properties file

### Changed

- Creation of liquibase.properties files highlights better the required fields
- Better highlighting of the confirmation dialogs

## 0.0.2

### Added

- Logging for any messages to the output and log file
- Walkthrough for better understanding how to use the extension
- Liquibase context menu in files and the explorer for file types json, xml and yaml

### Changed

- Downloading jars now to the global storage to not have version depending paths
- diff command has now more options and is now writing in a file, not just output
- db-doc output corrected location of some links in the html files

## 0.0.1

### Added

- Support for the following liquibase commands:
  - changelog-sync
  - clear-checksums
  - db-doc
  - diff
  - drop-all
  - generate-changelog
  - history
  - rollback
  - status
  - tag
  - tag-exists
  - unexpected-changesets
  - update
  - update-sql
  - validate
- Creation and storing of liquibase.properties files
- Downloading of necessary jars for drivers and liquibase execution<|MERGE_RESOLUTION|>--- conflicted
+++ resolved
@@ -33,11 +33,8 @@
 - changed "Additional Elements" to "Advanced properties"
 - Upgraded "liquibase-core"-dependency from 4.24.0 to 4.28.0
 - changed changelog selection from a folder selection to a cached selection with the recent used changelogs saved
-<<<<<<< HEAD
+- changed titles and placeholders in various inputs
 - Changed the order of the cache selection: "Use any of the recently loaded contexts" is now the top-most item, and "Do not use any contexts" is now the last item.
-=======
-- changed titles and placeholders in various inputs
->>>>>>> aec41d39
 
 ### Fixed
 
