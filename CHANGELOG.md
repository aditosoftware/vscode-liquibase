# Change Log

All notable changes to the "liquibase" extension will be documented in this file.

The format is based on [Keep a Changelog](http://keepachangelog.com/) and and this project adheres to [Semantic Versioning](https://semver.org/spec/v2.0.0.html).

## [Unreleased]

### Added

- Better support when changelogs without any contexts are loaded and cached
- Loading dialog for any long loading processes
- Indicator in the context dialog where the context was loaded from
- Reload option for all loading dialogs
- Setting to clear the output "clearOutputChannelOnStart" was added
- Added execution time for commands
- Added a "help"-button to the "Advanced properties" inside the visual Liquibase configurator
- Added diff-types and include-objects filter to generate-changelog command
- Added a command to convert a file or a folder from one liquibase format to another format
- Added a status bar item to execute all liquibase commands
- Added an overview action in the status bar to create the db-doc of the database
- Opened the output channel per default, if a command was executed. Behavior can be changed with the setting `openOutputChannelOnCommandStart`
- Added the selection of the contexts to the cache

### Changed

- Disguise the password in the preview of the configuration
- Used loading dialog for the contexts
- Wording improved: changed cache to recently loaded
- Moved logging into extra dependency
- database url can be inputted in parts
- removed "Classpath" from the visual Liquibase configurator
- changed "Additional Elements" to "Advanced properties"
- Upgraded "liquibase-core"-dependency from 4.24.0 to 4.28.0
- changed changelog selection from a folder selection to a cached selection with the recent used changelogs saved
- changed titles and placeholders in various inputs
<<<<<<< HEAD
- improved the names of the commands `liquibase.history`, `liquibase.diff`, `liquibase.status`, `liquibase.changelog-sync` and `liquibase.clear-checksums` to be more user-friendly
=======
- Changed the order of the cache selection: "Use any of the recently loaded contexts" is now the top-most item, and "Do not use any contexts" is now the last item.
>>>>>>> 8fbcc74c

### Fixed

- Fixed a typo in the settings
- Removed a false second changelog selection at the generate changelog command
- Parameters for changelogPath and searchPath were alternated to be based off of the opened workspace
- "Advanced properties" now only allows key that are not included in the visual Liquibase configurator

## 0.0.4

### Added

- Caching of contexts
- Liquibase context menu is available for SQL

### Changed

- Contexts are now detected from every changelog, not just the root changelog

### Fixed

- No selected context will now result in only executing changesets without context

## 0.0.3

### Added

- Support of YAML changelog files
- User selection for changelog file, if none is given in the liquibase.properties file

### Changed

- Creation of liquibase.properties files highlights better the required fields
- Better highlighting of the confirmation dialogs

## 0.0.2

### Added

- Logging for any messages to the output and log file
- Walkthrough for better understanding how to use the extension
- Liquibase context menu in files and the explorer for file types json, xml and yaml

### Changed

- Downloading jars now to the global storage to not have version depending paths
- diff command has now more options and is now writing in a file, not just output
- db-doc output corrected location of some links in the html files

## 0.0.1

### Added

- Support for the following liquibase commands:
  - changelog-sync
  - clear-checksums
  - db-doc
  - diff
  - drop-all
  - generate-changelog
  - history
  - rollback
  - status
  - tag
  - tag-exists
  - unexpected-changesets
  - update
  - update-sql
  - validate
- Creation and storing of liquibase.properties files
- Downloading of necessary jars for drivers and liquibase execution<|MERGE_RESOLUTION|>--- conflicted
+++ resolved
@@ -34,11 +34,8 @@
 - Upgraded "liquibase-core"-dependency from 4.24.0 to 4.28.0
 - changed changelog selection from a folder selection to a cached selection with the recent used changelogs saved
 - changed titles and placeholders in various inputs
-<<<<<<< HEAD
+- Changed the order of the cache selection: "Use any of the recently loaded contexts" is now the top-most item, and "Do not use any contexts" is now the last item.
 - improved the names of the commands `liquibase.history`, `liquibase.diff`, `liquibase.status`, `liquibase.changelog-sync` and `liquibase.clear-checksums` to be more user-friendly
-=======
-- Changed the order of the cache selection: "Use any of the recently loaded contexts" is now the top-most item, and "Do not use any contexts" is now the last item.
->>>>>>> 8fbcc74c
 
 ### Fixed
 
