import * as vscode from "vscode";
import path from "path";
import Sinon from "sinon";
import { TestUtils } from "./TestUtils";
import * as fs from "fs";
import { PropertiesEditor } from "properties-file/editor";
import { randomUUID } from "crypto";
import { DockerTestUtils } from "./DockerTestUtils";
import { CHOOSE_CHANGELOG_OPTION } from "../../constants";

/**
 * Tests commands of the extension.
 */
suite("Extension Test Suite", () => {
  /**
   * The path were the workspace is for the test.
   */
  const workspacePath = path.join(__dirname, "..", "..", "temp", "workspace");

  /**
   * A folder in the workspace were all output should be written to.
   */
  const outputFolder: string = path.join(workspacePath, "output");

  /**
   * The existing changelog file in the workspace.
   */
  const changelogFile = path.join(workspacePath, ".liquibase", "changelog.xml");

  const tag = randomUUID();
  const contextLoaded = "Load all contexts from the changelog file";

  /**
   * Init the extension.
   * Also creates a properties file for the test.
   */
  suiteSetup("init extension and properties file", async function () {
    this.timeout(80_000);

    // start a maria db container and wait for its status
    await DockerTestUtils.startContainer();
    await DockerTestUtils.checkContainerStatus();

    fs.mkdirSync(outputFolder);

    const liquibaseFolder = path.join(workspacePath, "data", "liquibase");

    fs.mkdirSync(liquibaseFolder, { recursive: true });
    const propertiesFile = path.join(liquibaseFolder, "data.liquibase.properties");
    fs.writeFileSync(
      path.join(liquibaseFolder, "settings.json"),
      JSON.stringify({
        data: propertiesFile,
      })
    );

    const properties = new PropertiesEditor("# written by the tests");
    properties.insert("username", DockerTestUtils.username);
    properties.insert("password", DockerTestUtils.password);
    properties.insert("url", `jdbc:mariadb://localhost:3310/${DockerTestUtils.dbName}`);

    fs.writeFileSync(propertiesFile, properties.format());

    // init the extension with a basic command
    await TestUtils.initExtension();
  });

  /**
   * Remove the container after all tests.
   */
  suiteTeardown("remove docker container", async () => {
    await DockerTestUtils.stopAndRemoveContainer();
  });

  /**
   * Restore all stubs after the tests.
   */
  teardown("restore stubs", () => {
    Sinon.restore();
  });

  const commandArguments: CommandArgument[] = [
    {
      command: "status",
      answers: {
        openDialog: [changelogFile],
        quickPick: [[CHOOSE_CHANGELOG_OPTION], [contextLoaded], ["bar", "baz", "foo"]],
      },
    },
    {
      command: "update",
      answers: {
        openDialog: [changelogFile],
        quickPick: [[CHOOSE_CHANGELOG_OPTION], [contextLoaded], ["bar", "baz", "foo"]],
      },
    },
    {
      command: "drop-all",
      answers: {},
    },
    {
      command: "validate",
      answers: {
        openDialog: [changelogFile],
        quickPick: [[CHOOSE_CHANGELOG_OPTION]],
      },
    },
    {
      command: "diff",
      answers: {
        selectReferenceConnection: true,
        quickPick: [[]],
        openDialog: [outputFolder],
        inputBox: ["diff.txt"],
      },
    },
    {
      command: "db-doc",
      answers: {
        openDialog: [changelogFile, outputFolder],
        quickPick: [[CHOOSE_CHANGELOG_OPTION]],
      },
    },
    {
      command: "generate-changelog",
      answers: {
        openDialog: [outputFolder],
        quickPick: ["tables"],
        inputBox: ["changelog.yaml", "MY_TABLE"],
      },
    },
    {
      command: "unexpected-changesets",
      answers: {
        openDialog: [changelogFile],
        quickPick: [[CHOOSE_CHANGELOG_OPTION], [contextLoaded], ["bar", "baz", "foo"]],
      },
    },
    {
      command: "changelog-sync",
      answers: {
        openDialog: [changelogFile],
        quickPick: [[CHOOSE_CHANGELOG_OPTION], [contextLoaded], ["bar", "baz", "foo"]],
      },
    },
    {
      command: "clear-checksums",
      answers: {},
    },
    {
      command: "history",
      answers: {
        openDialog: [outputFolder],
<<<<<<< HEAD
        inputBox: ["history.txt"],
        quickPick: ["TABULAR"],
=======
        inputBox: "history.txt",
        quickPick: [["TABULAR"]],
>>>>>>> 6746ea21
      },
    },
    {
      command: "tag",
      answers: {
        inputBox: [tag],
      },
    },
    {
      command: "tag-exists",
      answers: {
        inputBox: [tag],
      },
    },
    {
      command: "rollback",
      answers: {
        openDialog: [changelogFile],
<<<<<<< HEAD
        quickPick: [CHOOSE_CHANGELOG_OPTION, contextLoaded],
        loadContexts: true,
        inputBox: [tag],
=======
        quickPick: [[CHOOSE_CHANGELOG_OPTION], [contextLoaded], ["bar", "baz", "foo"]],
        inputBox: tag,
>>>>>>> 6746ea21
      },
    },
    {
      command: "update-sql",
      answers: {
        openDialog: [changelogFile, outputFolder],
<<<<<<< HEAD
        quickPick: [CHOOSE_CHANGELOG_OPTION, contextLoaded],
        inputBox: ["update-sql.sql"],
        loadContexts: true,
=======
        quickPick: [[CHOOSE_CHANGELOG_OPTION], [contextLoaded], ["bar", "baz", "foo"]],
        inputBox: "update-sql.sql",
>>>>>>> 6746ea21
      },
    },
  ];

  /**
   * Execute some commands.
   */
  commandArguments.forEach((commandArgument: CommandArgument) => {
    test(`should execute command ${commandArgument.command}`, async () => {
      // create a real quick pick for afterwards
      const realQuickPick = vscode.window.createQuickPick();

      // create a real input for afterwards
      const realInput = vscode.window.createInputBox();

      // stub the showing of the quick picks
      const quickPick = Sinon.stub(vscode.window, "showQuickPick");
      let quickPickCount = 1;

      // first quick pick is always property file, therefore just return first item
      quickPick.onFirstCall().callsFake(async (items) => {
        return (await items)[0];
      });

      // if there is a selection of the reference, connection, this will be the second call
      if (commandArgument.answers.selectReferenceConnection) {
        quickPickCount++;
        quickPick.onSecondCall().callsFake(async (items) => {
          return (await items)[0];
        });
      }

      // stub the showing of an input box
      const inputBox = Sinon.stub(vscode.window, "createInputBox");
      if (commandArgument.answers.inputBox) {
<<<<<<< HEAD
        for (let callCount = 0; callCount < commandArgument.answers.inputBox.length; callCount++) {
          inputBox.onCall(callCount).resolves(commandArgument.answers.inputBox[callCount]);
        }
=======
        const copyInputBox = Object.create(realInput);
        copyInputBox.onDidAccept = (callback: () => void) => {
          copyInputBox.value = commandArgument.answers.inputBox;
          callback();
          return {
            dispose: () => {},
          } as vscode.Disposable;
        };
        const inputBoxWithAccept = copyInputBox as vscode.InputBox;

        inputBox.onFirstCall().returns(inputBoxWithAccept);
>>>>>>> 6746ea21
      }

      // stub the showing of an open dialog
      const openDialog = Sinon.stub(vscode.window, "showOpenDialog");
      if (commandArgument.answers.openDialog) {
        for (let callCount = 0; callCount < commandArgument.answers.openDialog.length; callCount++) {
          openDialog.onCall(callCount).resolves([vscode.Uri.file(commandArgument.answers.openDialog[callCount])]);
        }
      }

      // stub the showing of a loading and normal quick pick created by the vscode-input.
      const loadingQuickPick = Sinon.stub(vscode.window, "createQuickPick");
      if (commandArgument.answers.quickPick) {
        commandArgument.answers.quickPick.forEach((value, index) => {
          const copyElementWithAccept = Object.create(realQuickPick);
          copyElementWithAccept.onDidAccept = (callback: () => void) => {
            callback();
            return {
              dispose: () => {},
            } as vscode.Disposable;
          };
          // and transforms this any element back to an vscode.QuickPick, so it can be returned by createQuickPick
          const quickPickWithAccept = copyElementWithAccept as vscode.QuickPick<vscode.QuickPickItem>;

          if (value.length !== 0) {
            Sinon.stub(quickPickWithAccept, "selectedItems").get(() => {
              return value.map((pValue) => {
                return { label: pValue, picked: true } as vscode.QuickPickItem;
              });
            });
          }

          loadingQuickPick.onCall(index).returns(quickPickWithAccept);
        });
      }

      // stub the showing of the info message
      const infoMessage = Sinon.stub(vscode.window, "showInformationMessage");
      // and answer every call with the first messageItem selected
      infoMessage.callsFake(async (_message, _options, ...items) => {
        return items[0];
      });

      // await command itself
      await vscode.commands.executeCommand(`liquibase.${commandArgument.command}`);

      // This is the message that indicates that the command was executed successfully.
      const successMessage = `Liquibase command '${commandArgument.command}' was executed successfully.`;

      // liquibase will be executed in child thread, therefore we need to wait for it to be done
      const maxTimeout = 5_000;
      const waitTimeout = 500;
      for (let tryCount = 0; tryCount < maxTimeout / waitTimeout; tryCount++) {
        // wait a bit
        await new Promise((r) => setTimeout(r, waitTimeout));

        if (infoMessage.calledWith(successMessage)) {
          // check if the info message was written, then end waiting
          break;
        }
      }

      // after all the waiting, assert the correct calling of the elements.
      Sinon.assert.called(infoMessage);
      Sinon.assert.calledWith(infoMessage);

      Sinon.assert.callCount(quickPick, quickPickCount);
<<<<<<< HEAD
      Sinon.assert.callCount(inputBox, commandArgument.answers.inputBox?.length ?? 0);
      Sinon.assert.callCount(loadingQuickPick, commandArgument.answers.loadContexts ? 1 : 0);
=======
      Sinon.assert.callCount(inputBox, commandArgument.answers.inputBox ? 1 : 0);
      Sinon.assert.callCount(loadingQuickPick, commandArgument.answers.quickPick?.length ?? 0);
>>>>>>> 6746ea21
      Sinon.assert.callCount(openDialog, commandArgument.answers.openDialog?.length ?? 0);
    }).timeout(10_000);
  });
});

/**
 * The arguments for one command test.
 */
type CommandArgument = {
  /**
   * The name of the command that should be executed. The liquibase prefix is not needed.
   */
  command: string;

  /**
   * The different answers that should be asserted during the command.
   *
   * **Note:** There will be always an assert for selecting the property file.
   */
  answers: {
    /**
     * Indicates if a reference connection was loaded.
     * If this is set, then the property file is set as the reference connection as well.
     */
    selectReferenceConnection?: boolean;

    /**
     * Indicates the value that were selected by the quick pick.
     * If you want the default selection (that means the values that were already selected when generating the items),
     * then you should leave the array empty.
     */
    quickPick?: string[][];

    /**
     * Indicates the value that was inputted in an input box
     */
    inputBox?: string[];

    /**
     * Indicates the values that were selected by the open dialog.
     */
    openDialog?: string[];
  };
};<|MERGE_RESOLUTION|>--- conflicted
+++ resolved
@@ -125,7 +125,7 @@
       command: "generate-changelog",
       answers: {
         openDialog: [outputFolder],
-        quickPick: ["tables"],
+        quickPick: [[]],
         inputBox: ["changelog.yaml", "MY_TABLE"],
       },
     },
@@ -151,13 +151,8 @@
       command: "history",
       answers: {
         openDialog: [outputFolder],
-<<<<<<< HEAD
         inputBox: ["history.txt"],
-        quickPick: ["TABULAR"],
-=======
-        inputBox: "history.txt",
         quickPick: [["TABULAR"]],
->>>>>>> 6746ea21
       },
     },
     {
@@ -176,28 +171,16 @@
       command: "rollback",
       answers: {
         openDialog: [changelogFile],
-<<<<<<< HEAD
-        quickPick: [CHOOSE_CHANGELOG_OPTION, contextLoaded],
-        loadContexts: true,
+        quickPick: [[CHOOSE_CHANGELOG_OPTION], [contextLoaded], ["bar", "baz", "foo"]],
         inputBox: [tag],
-=======
-        quickPick: [[CHOOSE_CHANGELOG_OPTION], [contextLoaded], ["bar", "baz", "foo"]],
-        inputBox: tag,
->>>>>>> 6746ea21
       },
     },
     {
       command: "update-sql",
       answers: {
         openDialog: [changelogFile, outputFolder],
-<<<<<<< HEAD
-        quickPick: [CHOOSE_CHANGELOG_OPTION, contextLoaded],
+        quickPick: [[CHOOSE_CHANGELOG_OPTION], [contextLoaded], ["bar", "baz", "foo"]],
         inputBox: ["update-sql.sql"],
-        loadContexts: true,
-=======
-        quickPick: [[CHOOSE_CHANGELOG_OPTION], [contextLoaded], ["bar", "baz", "foo"]],
-        inputBox: "update-sql.sql",
->>>>>>> 6746ea21
       },
     },
   ];
@@ -233,23 +216,19 @@
       // stub the showing of an input box
       const inputBox = Sinon.stub(vscode.window, "createInputBox");
       if (commandArgument.answers.inputBox) {
-<<<<<<< HEAD
-        for (let callCount = 0; callCount < commandArgument.answers.inputBox.length; callCount++) {
-          inputBox.onCall(callCount).resolves(commandArgument.answers.inputBox[callCount]);
-        }
-=======
-        const copyInputBox = Object.create(realInput);
-        copyInputBox.onDidAccept = (callback: () => void) => {
-          copyInputBox.value = commandArgument.answers.inputBox;
-          callback();
-          return {
-            dispose: () => {},
-          } as vscode.Disposable;
-        };
-        const inputBoxWithAccept = copyInputBox as vscode.InputBox;
-
-        inputBox.onFirstCall().returns(inputBoxWithAccept);
->>>>>>> 6746ea21
+        commandArgument.answers.inputBox.forEach((value, index) => {
+          const copyInputBox = Object.create(realInput);
+          copyInputBox.onDidAccept = (callback: () => void) => {
+            copyInputBox.value = value;
+            callback();
+            return {
+              dispose: () => {},
+            } as vscode.Disposable;
+          };
+          const inputBoxWithAccept = copyInputBox as vscode.InputBox;
+
+          inputBox.onCall(index).returns(inputBoxWithAccept);
+        });
       }
 
       // stub the showing of an open dialog
@@ -317,13 +296,8 @@
       Sinon.assert.calledWith(infoMessage);
 
       Sinon.assert.callCount(quickPick, quickPickCount);
-<<<<<<< HEAD
       Sinon.assert.callCount(inputBox, commandArgument.answers.inputBox?.length ?? 0);
-      Sinon.assert.callCount(loadingQuickPick, commandArgument.answers.loadContexts ? 1 : 0);
-=======
-      Sinon.assert.callCount(inputBox, commandArgument.answers.inputBox ? 1 : 0);
       Sinon.assert.callCount(loadingQuickPick, commandArgument.answers.quickPick?.length ?? 0);
->>>>>>> 6746ea21
       Sinon.assert.callCount(openDialog, commandArgument.answers.openDialog?.length ?? 0);
     }).timeout(10_000);
   });
